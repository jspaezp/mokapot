--- conflicted
+++ resolved
@@ -15,10 +15,6 @@
 :py:meth:`~mokapot.PsmDataset.assign_confidence()` method to obtain these
 confidence estimates, rather than initializing the classes below directly.
 """
-<<<<<<< HEAD
-
-=======
->>>>>>> 0d1f4374
 import logging
 from contextlib import contextmanager
 from pathlib import Path
@@ -37,7 +33,6 @@
     TDHistData,
     peps_func_from_hist_nnls,
     PepsConvergenceError,
-<<<<<<< HEAD
 )
 from mokapot.picked_protein import picked_protein
 from mokapot.qvalues import qvalues_from_scores, qvalues_func_from_hist
@@ -50,20 +45,6 @@
     join_readers,
     MergedTabularDataReader,
 )
-=======
-)
-from mokapot.picked_protein import picked_protein
-from mokapot.qvalues import qvalues_from_scores, qvalues_func_from_hist
-from mokapot.statistics import OnlineStatistics, HistData
-from mokapot.tabular_data import (
-    BufferType,
-    ColumnMappedReader,
-    ComputedTabularDataReader,
-    ConfidenceSqliteWriter,
-    join_readers,
-    MergedTabularDataReader,
-)
->>>>>>> 0d1f4374
 from mokapot.tabular_data import TabularDataReader, TabularDataWriter
 from mokapot.tabular_data.target_decoy_writer import TargetDecoyWriter
 from mokapot.utils import (
