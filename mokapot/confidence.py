"""One of the primary purposes of mokapot is to assign confidence estimates to
PSMs. This task is accomplished by ranking PSMs according to a score and using
an appropriate confidence estimation procedure for the type of data. mokapot
can provide confidence estimates based any score, regardless of whether it was
the result of a learned :py:func:`~mokapot.model.Model` instance or provided
independently.

The following classes store the confidence estimates for a dataset based on the
provided score. They provide utilities to access, save, and plot these
estimates for the various relevant levels (i.e. PSMs, peptides, and proteins).
The :py:func:`LinearConfidence` class is appropriate for most data-dependent
acquisition proteomics datasets.

We recommend using the :py:func:`~mokapot.brew()` function or the
:py:meth:`~mokapot.LinearPsmDataset.assign_confidence()` method to obtain these
confidence estimates, rather than initializing the classes below directly.
"""
import os
import copy
import logging

import pandas as pd
import matplotlib.pyplot as plt
from triqler import qvality

from . import qvalues
from . import utils
from .picked_protein import picked_protein, crosslink_picked_protein

LOGGER = logging.getLogger(__name__)


# Classes ---------------------------------------------------------------------
class GroupedConfidence:
    """Perform grouped confidence estimation for a collection of PSMs.

    Groups are defined by the :py:class:`~mokapot.dataset.LinearPsmDataset`.
    Confidence estimates for each group can be retrieved by using the group
    name as an attribute, or from the
    :py:meth:`~GroupedConfidence.group_confidence_estimates` property.

    Parameters
    ----------
    psms : LinearPsmDataset object
        A collection of PSMs.
    scores : np.ndarray
        A vector containing the score of each PSM.
    desc : bool
        Are higher scores better?
    eval_fdr : float
        The FDR threshold at which to report performance. This parameter
        has no affect on the analysis itself, only logging messages.

    Attributes
    ----------
    groups: List
    group_confidence_estimates: Dict
    """

    def __init__(self, psms, scores, desc=True, eval_fdr=0.01):
        """Initialize a GroupedConfidence object"""
        group_psms = copy.copy(psms)
        self.group_column = group_psms._group_column
        group_psms._group_column = None
        scores = scores * (desc * 2 - 1)

        # Do TDC
        scores = (
            pd.Series(scores, index=psms._data.index)
            .sample(frac=1)
            .sort_values()
        )

        idx = (
            psms.data.loc[scores.index, :]
            .drop_duplicates(psms._spectrum_columns, keep="last")
            .index
        )

        self._group_confidence_estimates = {}
        for group, group_df in psms._data.groupby(psms._group_column):
            LOGGER.info("Group: %s == %s", self.group_column, group)
            group_psms._data = None
            tdc_winners = group_df.index.intersection(idx)
            group_psms._data = group_df.loc[tdc_winners, :]
            group_scores = scores.loc[group_psms._data.index].values + 1
            res = group_psms.assign_confidence(
                group_scores * (2 * desc - 1), desc=desc, eval_fdr=eval_fdr
            )
            self._group_confidence_estimates[group] = res

    @property
    def group_confidence_estimates(self):
        """A dictionary of the confidence estimates for each group."""
        return self._group_confidence_estimates

    @property
    def groups(self):
        """The groups for confidence estimation"""
        return list(self._group_confidence_estimates.keys())

    def to_txt(self, dest_dir=None, file_root=None, sep="\t", decoys=False):
        """
        Save confidence estimates to delimited text files.

        Parameters
        ----------
        dest_dir : str or None, optional
            The directory in which to save the files. `None` will use the
            current working directory.
        file_root : str or None, optional
            An optional prefix for the confidence estimate files. The
            suffix will always be `mokapot.psms.txt` and
            `mokapot.peptides.txt`.
        sep : str, optional
            The delimiter to use.
        decoys : bool, optional
            Save decoys confidence estimates as well?

        Returns
        -------
        list of str
            The paths to the saved files.
        """
        ret_files = []
        for group, res in self.group_confidence_estimates.items():
            prefix = file_root + f".{group}"
            new_files = res.to_txt(
                dest_dir=dest_dir, file_root=prefix, sep=sep, decoys=decoys
            )
            ret_files.append(new_files)

        return ret_files

    def __repr__(self):
        """Nice printing."""
        ngroups = len(self.group_confidence_estimates)
        lines = [
            "A mokapot.confidence.GroupedConfidence object with "
            f"{ngroups} groups:\n"
        ]

        for group, conf in self.group_confidence_estimates.items():
            lines += [f"Group: {self.group_column} == {group}"]
            lines += ["-" * len(lines[-1])]
            lines += [str(conf)]

        return "\n".join(lines)

    def __getattr__(self, attr):
        """Make groups accessible easily"""
        try:
            return self.group_confidence_estimates[attr]
        except KeyError:
            raise AttributeError

    def __len__(self):
        """Report the number of groups"""
        return len(self.group_confidence_estimates)


class Confidence:
    """Estimate and store the statistical confidence for a collection of PSMs.

    :meta private:
    """

    _level_labs = {
        "psms": "PSMs",
        "peptides": "Peptides",
        "proteins": "Proteins",
        "csms": "Cross-Linked PSMs",
        "peptide_pairs": "Peptide Pairs",
        "protein_pairs": "Protein Pairs",
    }

    def __init__(self, psms, scores, desc):
        """Initialize a PsmConfidence object."""
        self._data = psms.metadata
        self._score_column = _new_column("score", self._data)
        self._has_proteins = psms.has_proteins
        if psms.has_proteins:
            self._proteins = psms._proteins
        else:
            self._proteins = None

        # Flip sign of scores if not descending
        self._data[self._score_column] = scores * (desc * 2 - 1)

        # This attribute holds the results as DataFrames:
        self.confidence_estimates = {}
        self.decoy_confidence_estimates = {}

    def __getattr__(self, attr):
        try:
            return self.confidence_estimates[attr]
        except KeyError:
            raise AttributeError

    @property
    def levels(self):
        """
        The available levels for confidence estimates.
        """
        return list(self.confidence_estimates.keys())

    def to_txt(self, dest_dir=None, file_root=None, sep="\t", decoys=False):
        """
        Save confidence estimates to delimited text files.

        Parameters
        ----------
        dest_dir : str or None, optional
            The directory in which to save the files. `None` will use the
            current working directory.
        file_root : str or None, optional
            An optional prefix for the confidence estimate files. The
            suffix will always be `mokapot.psms.txt` and
            `mokapot.peptides.txt`.
        sep : str, optional
            The delimiter to use.
        decoys : bool, optional
            Save decoys confidence estimates as well?

        Returns
        -------
        list of str
            The paths to the saved files.
        """
        file_base = "mokapot"
        if file_root is not None:
            file_base = file_root + "." + file_base
        if dest_dir is not None:
            file_base = os.path.join(dest_dir, file_base)

        out_files = []
        for level, qvals in self.confidence_estimates.items():
            if qvals is None:
                continue

            out_file = file_base + f".{level}.txt"
            qvals.to_csv(out_file, sep=sep, index=False)
            out_files.append(out_file)

        if decoys:
            for level, qvals in self.decoy_confidence_estimates.items():
                if qvals is None:
                    continue

                out_file = file_base + f".decoys.{level}.txt"
                qvals.to_csv(out_file, sep=sep, index=False)
                out_files.append(out_file)

        return out_files

    def _perform_tdc(self, psm_columns):
        """Perform target-decoy competition.

        Parameters
        ----------
        psm_columns : str or list of str
            The columns that define a PSM.
        """
        psm_idx = utils.groupby_max(
            self._data, psm_columns, self._score_column
        )
        self._data = self._data.loc[psm_idx, :]

    def _num_accepted(self, level):
        """Calculate the number of accepted discoveries"""
        disc = self.confidence_estimates[level]
        if disc is not None:
            return (disc["mokapot q-value"] <= self._eval_fdr).sum()
        else:
            return None

    def plot_qvalues(self, level="psms", threshold=0.1, ax=None, **kwargs):
        """Plot the cumulative number of discoveries over range of q-values.

        The available levels can be found using
        :py:meth:`~mokapot.confidence.Confidence.levels` attribute.

        Parameters
        ----------
        level : str, optional
            The level of q-values to report.
        threshold : float, optional
            Indicates the maximum q-value to plot.
        ax : matplotlib.pyplot.Axes, optional
            The matplotlib Axes on which to plot. If `None` the current
            Axes instance is used.
        **kwargs : dict, optional
            Arguments passed to :py:func:`matplotlib.pyplot.plot`.

        Returns
        -------
        matplotlib.pyplot.Axes
            An :py:class:`matplotlib.axes.Axes` with the cumulative
            number of accepted target PSMs or peptides.
        """
        qvals = self.confidence_estimates[level]["mokapot q-value"]
        if qvals is None:
            raise ValueError(f"{level}-level estimates are unavailable.")

        ax = plot_qvalues(qvals, threshold=threshold, ax=ax, **kwargs)
        ax.set_xlabel("q-value")
        ax.set_ylabel(f"Accepted {self._level_labs[level]}")

        return ax


class LinearConfidence(Confidence):
    """Assign confidence estimates to a set of PSMs

<<<<<<< HEAD
    Estimate q-values and posterior error probabilities (PEPs) for PSMs,
    peptides and proteins when ranked by the provided scores.
=======
    Estimate q-values and posterior error probabilities (PEPs) for PSMs and
    peptides when ranked by the provided scores.
>>>>>>> 94d6b9ea

    Parameters
    ----------
    psms : a LinearPsmDataset object
        A collection of PSMs.
    scores : np.ndarray
        A vector containing the score of each PSM.
    desc : bool
        Are higher scores better?
    eval_fdr : float
        The FDR threshold at which to report performance. This parameter has no
        affect on the analysis itself, only logging messages.

    Attributes
    ----------
    levels : list of str
    psms : pandas.DataFrame
        Confidence estimates for PSMs in the dataset.
    peptides : pandas.DataFrame
        Confidence estimates for peptides in the dataset.
    proteins : pandas.DataFrame or None
        Confidence estimates for proteins in the dataset.
    confidence_estimates : Dict[str, pandas.DataFrame]
        A dictionary of confidence estimates at each level.
    decoy_confidence_estimates : Dict[str, pandas.DataFrame]
        A dictionary of confidence estimates for the decoys at each level.

    """

    def __init__(self, psms, scores, desc=True, eval_fdr=0.01):
        """Initialize a a LinearPsmConfidence object"""
        super().__init__(psms, scores, desc)
        self._target_column = _new_column("target", self._data)
        self._data[self._target_column] = psms.targets
        self._psm_columns = psms._spectrum_columns
        self._peptide_column = psms._peptide_column
        self._eval_fdr = eval_fdr

        LOGGER.info("Performing target-decoy competition...")
        LOGGER.info(
            "Keeping the best match per %s columns...",
            "+".join(self._psm_columns),
        )

        self._perform_tdc(self._psm_columns)
        LOGGER.info("\t- Found %i PSMs from unique spectra.", len(self._data))

        self._assign_confidence(desc=desc)

        self.accepted = {}
        for level in self.levels:
            self.accepted[level] = self._num_accepted(level)

    def __repr__(self):
        """How to print the class"""
        base = (
            "A mokapot.confidence.LinearConfidence object:\n"
            f"\t- PSMs at q<={self._eval_fdr:g}: {self.accepted['psms']}\n"
            f"\t- Peptides at q<={self._eval_fdr:g}: "
            f"{self.accepted['peptides']}\n"
        )

        if self._has_proteins:
            base += (
                f"\t- Protein groups at q<={self._eval_fdr:g}: "
                f"{self.accepted['proteins']}\n"
            )

        return base

    def _assign_confidence(self, desc=True):
        """
        Assign confidence to PSMs and peptides.

        Parameters
        ----------
        desc : bool
            Are higher scores better?
        """
        levels = ["PSMs", "peptides"]
        peptide_idx = utils.groupby_max(
            self._data, self._peptide_column, self._score_column
        )

        peptides = self._data.loc[peptide_idx]
        LOGGER.info("\t- Found %i unique peptides.", len(peptides))

        level_data = [self._data, peptides]

        if self._has_proteins:
            proteins = picked_protein(
                peptides,
                self._target_column,
                self._peptide_column,
                self._score_column,
                self._proteins,
            )
            levels += ["proteins"]
            level_data += [proteins]
            LOGGER.info("\t- Found %i unique protein groups.", len(proteins))

        for level, data in zip(levels, level_data):
            data = data.sort_values(
                self._score_column, ascending=False
            ).reset_index(drop=True)

            scores = data.loc[:, self._score_column].values
            targets = data.loc[:, self._target_column].astype(bool).values
            if all(targets):
                LOGGER.warning(
                    "No decoy PSMs remain for confidence estimation. "
                    "Confidence estimates may be unreliable."
                )

            # Estimate q-values and assign to dataframe
            LOGGER.info("Assiging q-values to %s...", level)
            data["mokapot q-value"] = qvalues.tdc(scores, targets, desc=True)

            # Make output tables pretty
            data = data.drop(self._target_column, axis=1).rename(
                columns={self._score_column: "mokapot score"}
            )

            # Set scores to be the correct sign again:
            data["mokapot score"] = data["mokapot score"] * (desc * 2 - 1)

            # Logging update on q-values
            LOGGER.info(
                "\t- Found %i %s with q<=%g",
                (data.loc[targets, "mokapot q-value"] <= self._eval_fdr).sum(),
                level,
                self._eval_fdr,
            )

            # Calculate PEPs
            LOGGER.info("Assiging PEPs to %s...", level)
            try:
                _, pep = qvality.getQvaluesFromScores(
                    scores[targets], scores[~targets], includeDecoys=True
                )
            except SystemExit as msg:
                print(msg)
                if "no decoy hits available for PEP calculation" in str(msg):
                    pep = 0
                else:
                    raise

            level = level.lower()
            data["mokapot PEP"] = pep
            self.confidence_estimates[level] = data.loc[targets, :]
            self.decoy_confidence_estimates[level] = data.loc[~targets, :]

        if "proteins" not in self.confidence_estimates.keys():
            self.confidence_estimates["proteins"] = None
            self.decoy_confidence_estimates["proteins"] = None


class CrosslinkConfidence(Confidence):
    """
    Assign confidence estimates to a set of cross-linked PSMs

    Estimate q-values and posterior error probabilities (PEPs) for
    cross-linked PSMs (CSMs) and the peptide pairs when ranked by the
    provided scores.

    Parameters
    ----------
    csms : a CrosslinkPsmDataset object
        A collection of cross-linked PSMs.
    scores : np.ndarray
        A vector containing the score of each CSM.
    desc : bool
        Are higher scores better?
    eval_fdr : float
        The FDR threshold at which to report performance. This parameter has no
        affect on the analysis itself, only logging messages.

    Attributes
    ----------
    levels : list of str
    csms : pandas.DataFrame
        Confidence estimates for cross-linked PSMs in the dataset.
    peptide_pairs : pandas.DataFrame
        Confidence estimates for peptide pairs in the dataset.
<<<<<<< HEAD
    protein_pairs : pandas.DataFrame
        Confidence estimates for protein pairs in the dataset.
    confidence_estimates : Dict[str, pandas.DataFrame]
        A dictionary of confidence estimates at each level.
    decoy_confidence_estimates : Dict[str, pandas.DataFrame]
        A dictionary of confidence estimates for the decoys at each level.
=======

    :meta private:
>>>>>>> 94d6b9ea
    """

    def __init__(self, csms, scores, desc=True, eval_fdr=0.01):
        """Initialize a CrossLinkedConfidence object"""
        super().__init__(csms, scores, desc)
        self._target_columns = csms._target_columns
        self._num_target_column = _new_column("target", self._data)
        self._data[self._num_target_column] = csms.targets
        self._csm_columns = csms._spectrum_columns
        self._peptide_columns = csms._peptide_columns
        self._combined_peptides_column = _new_column(
            "combined_peptides", self._data
        )
        self._data[self._combined_peptides_column] = csms.combined_peptides
        self._eval_fdr = eval_fdr

        LOGGER.info("Performing target-decoy competition...")
        LOGGER.info(
            "Keeping the best match per %s columns...",
            "+".join(self._csm_columns),
        )

        self._perform_tdc(self._csm_columns)
        LOGGER.info("\t- Found %i CSMs from unique spectra.", len(self._data))

        self._assign_confidence(desc=desc)

        self.accepted = {}
        for level in self.levels:
            self.accepted[level] = self._num_accepted(level)

    def __repr__(self):
        """How to print the class"""
        base = (
            "A mokapot.confidence.CrosslinkConfidence object:\n"
            f"\t- CSMs at q<={self._eval_fdr:g}: {self.accepted['csms']}\n"
            f"\t- Peptide pairs at q<={self._eval_fdr:g}: "
            f"{self.accepted['peptide_pairs']}\n"
        )

        if self._has_proteins:
            base += (
                f"\t- Protein pairs at q<={self._eval_fdr:g}: "
                f"{self.accepted['protein_pairs']}\n"
            )

        return base

    def plot_qvalues(self, level="csms", threshold=0.1, ax=None, **kwargs):
        """
        Plot the cumulative number of discoveries over range of q-values.

        The available levels can be found using
        :py:meth:`~mokapot.confidence.Confidence.levels` attribute.

        Parameters
        ----------
        level : str, optional
            The level of q-values to report.
        threshold : float, optional
            Indicates the maximum q-value to plot.
        ax : matplotlib.pyplot.Axes, optional
            The matplotlib Axes on which to plot. If `None` the current
            Axes instance is used.
        **kwargs : dict, optional
            Arguments passed to :py:func:`matplotlib.pyplot.plot`.

        Returns
        -------
        matplotlib.pyplot.Axes
            An :py:class:`matplotlib.axes.Axes` with the cumulative
            number of accepted target PSMs or peptides.
        """
        return super().plot_qvalues(level, threshold, ax, **kwargs)

    def _assign_confidence(self, desc=True):
        """
        Assign confidence to CSMs and peptides.

        Parameters
        ----------
        desc : bool
            Are higher scores better?
        """
        levels = ["csms", "peptide_pairs"]
        peptide_idx = utils.groupby_max(
            self._data, self._combined_peptides_column, self._score_column
        )

        peptides = self._data.loc[peptide_idx]
        LOGGER.info("\t- Found %i unique peptide pairs.", len(peptides))

        level_data = [self._data, peptides]

        if self._has_proteins:
            proteins = crosslink_picked_protein(
                peptides,
                self._target_columns,
                self._num_target_column,
                self._peptide_columns,
                self._score_column,
                self._proteins,
            )
            levels += ["protein_pairs"]
            level_data += [proteins]
            LOGGER.info("\t- Found %i unique protein pairs.", len(proteins))

        print(proteins)

        for level, data in zip(levels, level_data):
            data = data.sort_values(
                self._score_column, ascending=False
            ).reset_index(drop=True)

            scores = data.loc[:, self._score_column].values
            targets = data.loc[:, self._num_target_column].values

            if all(targets == 2):
                LOGGER.warning(
                    "No decoy CSMs remain for confidence estimation. "
                    "Confidence estimates may be unreliable."
                )

            # Estimate q-values and assign to dataframe
            LOGGER.info("Assigning q-values to %s...", level)
            data["mokapot q-value"] = qvalues.crosslink_tdc(
                scores, targets, desc
            )

            # Make output tables pretty
            data = data.drop(self._num_target_column, axis=1).rename(
                columns={self._score_column: "mokapot score"}
            )

            # Set scores to be the correct sign again:
            data["mokapot score"] = data["mokapot score"] * (desc * 2 - 1)

            # Logging update on q-values
            LOGGER.info(
                "\t- Found %i %s with q<=%g",
                (data.loc[targets, "mokapot q-value"] <= self._eval_fdr).sum(),
                level,
                self._eval_fdr,
            )

            # Calculate PEPs
            LOGGER.info("Assiging PEPs to %s...", level)
            try:
                _, pep = qvality.getQvaluesFromScores(
                    scores[targets == 2],
                    scores[~(targets == 2)],
                    includeDecoys=True,
                )
            except SystemExit as msg:
                print(msg)
                if "no decoy hits available for PEP calculation" in str(msg):
                    pep = 0
                else:
                    raise

            level = level.lower()
            data["mokapot PEP"] = pep

            targ_idx = targets == 2
            self.confidence_estimates[level] = data.loc[targ_idx, :]
            self.decoy_confidence_estimates[level] = data.loc[~targ_idx, :]

        if "protein_pairs" not in self.confidence_estimates.keys():
            self.confidence_estimates["protein_pairs"] = None
            self.decoy_confidence_estimates["protein_pairs"] = None


# Functions -------------------------------------------------------------------
def plot_qvalues(qvalues, threshold=0.1, ax=None, **kwargs):
    """
    Plot the cumulative number of discoveries over range of q-values.

    Parameters
    ----------
    qvalues : numpy.ndarray
        The q-values to plot.
    threshold : float, optional
        Indicates the maximum q-value to plot.
    ax : matplotlib.pyplot.Axes, optional
        The matplotlib Axes on which to plot. If `None` the current
        Axes instance is used.
    **kwargs : dict, optional
        Arguments passed to :py:func:`matplotlib.axes.Axes.plot`.

    Returns
    -------
    matplotlib.pyplot.Axes
        An :py:class:`matplotlib.axes.Axes` with the cumulative
        number of accepted target PSMs or peptides.
    """
    if ax is None:
        ax = plt.gca()

    # Calculate cumulative targets at each q-value
    qvals = pd.Series(qvalues, name="qvalue")
    qvals = qvals.sort_values(ascending=True).to_frame()
    qvals["target"] = 1
    qvals["num"] = qvals["target"].cumsum()
    qvals = qvals.groupby(["qvalue"]).max().reset_index()
    qvals = qvals[["qvalue", "num"]]

    zero = pd.DataFrame({"qvalue": qvals["qvalue"][0], "num": 0}, index=[-1])
    qvals = pd.concat([zero, qvals], sort=True).reset_index(drop=True)

    xmargin = threshold * 0.05
    ymax = qvals.num[qvals["qvalue"] <= (threshold + xmargin)].max()
    ymargin = ymax * 0.05

    # Set margins
    curr_ylims = ax.get_ylim()
    if curr_ylims[1] < ymax + ymargin:
        ax.set_ylim(0 - ymargin, ymax + ymargin)

    ax.set_xlim(0 - xmargin, threshold + xmargin)
    ax.set_xlabel("q-value")
    ax.set_ylabel(f"Discoveries")

    ax.step(qvals["qvalue"].values, qvals.num.values, where="post", **kwargs)

    return ax


def _new_column(name, df):
    """Add a new column, ensuring a unique name"""
    new_name = name
    cols = set(df.columns)
    i = 0
    while new_name in cols:
        new_name = name + "_" + str(i)
        i += 1

    return new_name<|MERGE_RESOLUTION|>--- conflicted
+++ resolved
@@ -312,13 +312,8 @@
 class LinearConfidence(Confidence):
     """Assign confidence estimates to a set of PSMs
 
-<<<<<<< HEAD
     Estimate q-values and posterior error probabilities (PEPs) for PSMs,
     peptides and proteins when ranked by the provided scores.
-=======
-    Estimate q-values and posterior error probabilities (PEPs) for PSMs and
-    peptides when ranked by the provided scores.
->>>>>>> 94d6b9ea
 
     Parameters
     ----------
@@ -503,17 +498,12 @@
         Confidence estimates for cross-linked PSMs in the dataset.
     peptide_pairs : pandas.DataFrame
         Confidence estimates for peptide pairs in the dataset.
-<<<<<<< HEAD
     protein_pairs : pandas.DataFrame
         Confidence estimates for protein pairs in the dataset.
     confidence_estimates : Dict[str, pandas.DataFrame]
         A dictionary of confidence estimates at each level.
     decoy_confidence_estimates : Dict[str, pandas.DataFrame]
         A dictionary of confidence estimates for the decoys at each level.
-=======
-
-    :meta private:
->>>>>>> 94d6b9ea
     """
 
     def __init__(self, csms, scores, desc=True, eval_fdr=0.01):
