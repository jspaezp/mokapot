--- conflicted
+++ resolved
@@ -1,10 +1,6 @@
 """
 Utility functions
 """
-<<<<<<< HEAD
-
-=======
->>>>>>> 0d1f4374
 import gzip
 import itertools
 from pathlib import Path
